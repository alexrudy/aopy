--- conflicted
+++ resolved
@@ -21,14 +21,9 @@
 
 fig = plt.figure()
 ax = fig.add_subplot(111)
-<<<<<<< HEAD
 screen = ManyLayerScreen((50,50),30,vel=[2.0,-3.0]).setup()
 im = ax.imshow(screen.get_screen(0),interpolation='nearest',vmin=-np.pi,vmax=np.pi)
-=======
-screen = ManyLayerScreen((30,30),50,vel=[[2.0,-3.0],[5.0,0.0]],strength=[0.8,0.2]).setup()
 ap = circle(14,15)
-im = ax.imshow(screen.get_screen(0)*ap,interpolation='nearest',vmin=-np.pi,vmax=np.pi)
->>>>>>> 3ec402a7
 ticks = np.linspace(-np.pi,np.pi,11)
 cb = fig.colorbar(im,ticks=ticks)
 cb.ax.set_yticklabels(map(r"${:.2f}\pi$".format,ticks/np.pi))
@@ -37,14 +32,9 @@
     """Animate this function!"""
     curr = screen.get_screen(i)
     ax.set_title("Phase at step %03d [%g,%g]" % (i,np.min(curr),np.max(curr)))
-<<<<<<< HEAD
     im.set_data(depiston(curr))
     cb.update_normal(im)
     cb.ax.set_yticklabels(map(r"${:.2f}\pi$".format,ticks/np.pi))
-=======
-    im.set_data(depiston(curr)*ap)
-    cb.update_normal(im)
->>>>>>> 3ec402a7
     
 
 # ims = []
@@ -55,11 +45,7 @@
 anim = animation.FuncAnimation(fig, animate, frames=500, interval=20)
 
 if SAVE_ANIM:
-<<<<<<< HEAD
     anim.save('movies/blowing_screen_1l.mp4', fps=30, extra_args=['-vcodec', 'libx264'],
-=======
-    anim.save('movies/blowing_screen_2l.mp4', fps=30, extra_args=['-vcodec', 'libx264'],
->>>>>>> 3ec402a7
         writer='ffmpeg_file',
         )
 else:
