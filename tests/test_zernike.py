# -*- coding: utf-8 -*-
# 
#  test_zernike.py
#  aopy
#  
#  Created by Alexander Rudy on 2013-08-12.
#  Copyright 2013 Alexander Rudy. All rights reserved.
# 

from __future__ import (absolute_import, unicode_literals, division,
                        print_function)
import nose.tools as nt
import numpy as np

import os, os.path

from pyshell.util import remove
import pidly

from .util import npeq_

from aopy.wavefront import zernike

class test_zernike_polynomials(object):
    """aopy.wavefront.zernike functions"""
    
    def setup(self):
        """Initialize IDL"""
        
        IDL_PATH = os.path.normpath(os.path.join(os.path.dirname(__file__),"../IDL/zernike/"))
        self.idl_output = True
        self.size = 40
        self.radius = 19.0
        self.circle_args = {
            'size': self.size,
            'center': self.size/2,
            'radius': self.radius,
            'value' : 1,
        }
        self.IDL = pidly.IDL()
        self.IDL('!PATH=expand_path("<IDL_default>")+":"+expand_path("+{:s}")'.format(IDL_PATH),print_output=self.idl_output)
        self.IDL('.compile zernike.pro',print_output=self.idl_output)
        self.IDL('ap = circle({size},{size},{center},{center},{radius},{value})'.format(
            ** self.circle_args
        ), print_output=self.idl_output)
        self.X, self.Y = np.mgrid[-self.size/2:self.size/2,-self.size/2:self.size/2] / self.radius
        self.ap = (np.sqrt(self.X**2 + self.Y**2) < 1).astype(np.int)
    
    def teardown(self):
        """Teardown IDL"""
        self.IDL.close()
    
    @nt.nottest
    def zernike_tests(self, n, m):
        """Zernike Mode Tests"""
        zernike_args = self.circle_args
        zernike_args["n"] = n
        zernike_args["m"] = m
        self.IDL('z = zernike({size},{size},{radius},{n},{m},/noll)'.format(**zernike_args), print_output=self.idl_output)
        z_idl = self.IDL.z.T * self.ap
        
        z_pyt = zernike.zernike_cartesian(n, m, self.X, self.Y) * self.ap
        
        idl_filename = "z_idl_{n:d}_{m:d}.dat".format(n=n,m=m)
        pyt_filename = "z_pyt_{n:d}_{m:d}.dat".format(n=n,m=m)
        if not np.allclose(z_idl, z_pyt, atol=1e-5):
            np.savetxt(idl_filename,z_idl)
            np.savetxt(pyt_filename,z_pyt)
        else:
            remove(idl_filename)
            remove(pyt_filename)
        
        gap = z_idl[self.ap == 1]-z_pyt[self.ap == 1]
        gap[~np.isfinite(gap)] = 0.0
        npeq_(z_idl[self.ap == 1],z_pyt[self.ap == 1], "Zernike Mismatch by {} +/- {}, [{},{}]".format(
            np.mean(gap), np.std(gap), np.min(gap), np.max(gap)))
<<<<<<< HEAD
<<<<<<< Updated upstream
=======
=======
>>>>>>> f6013cfd
            
    @nt.nottest
    def zernike_slope_tests(self, n, m):
        """Zernike Mode Slope Tests"""
        zernike_args = self.circle_args
        zernike_args["n"] = n
        zernike_args["m"] = np.abs(m)
<<<<<<< HEAD
        
        z_npy = zernike.zernike_cartesian(n, m, self.X + + 0.5/self.radius, self.Y + + 0.5/self.radius)
        ys_npy, xs_npy = np.gradient(z_npy)
        xs_npy = xs_npy * self.ap * self.radius
        ys_npy = ys_npy * self.ap * self.radius
        
        xs_pyt, ys_pyt = zernike.zernike_slope_cartesian(n, m, self.X + + 0.5/self.radius, self.Y + 0.5/self.radius)
        xs_pyt = xs_pyt * self.ap
        ys_pyt = ys_pyt * self.ap
        
        npy_filename = "zs_npy_{n:d}_{m:d}.npy".format(n=n,m=m)
        pyt_filename = "zs_pyt_{n:d}_{m:d}.npy".format(n=n,m=m)
        
        if not (np.allclose(xs_pyt, xs_npy, atol=1e-5) and np.allclose(ys_pyt, ys_npy, atol=1e-5)):
            np.save(npy_filename, np.dstack((xs_npy, ys_npy)))
            np.save(pyt_filename, np.dstack((xs_pyt, ys_pyt)))
        else:
            remove(npy_filename)
            remove(pyt_filename)
            
        x_gap = xs_npy[self.ap == 1] - xs_pyt[self.ap == 1]
        y_gap = ys_npy[self.ap == 1] - ys_pyt[self.ap == 1]
        
        npeq_(xs_npy[self.ap == 1], xs_pyt[self.ap == 1], "Zernike X-Slope Mismatch by {} +/- {} [{},{}]".format(
            np.mean(x_gap), np.std(x_gap), np.min(x_gap), np.max(x_gap), atol=0.1
        ))
        npeq_(ys_npy[self.ap == 1], ys_pyt[self.ap == 1], "Zernike Y-Slope Mismatch by {} +/- {} [{},{}]".format(
            np.mean(y_gap), np.std(y_gap), np.min(y_gap), np.max(y_gap), atol=0.1
        ))
>>>>>>> Stashed changes
=======
        self.IDL('z_s = zernikeslope({size}, {size}, {radius:d}, {n:d}, {m:d})'.format(**zernike_args))
        self.IDL('x_s = real_part(z_s[0:39,*])')
        self.IDL('y_s = real_part(z_s[40:79,*])')
        # if m < 0:
        #     ys_idl, xs_idl = self.IDL.x_s, self.IDL.y_s
        # else:
        xs_idl, ys_idl = self.IDL.x_s, self.IDL.y_s
        xs_idl = xs_idl.T * self.ap
        ys_idl = ys_idl.T * self.ap
        
        xs_pyt, ys_pyt = zernike.zernike_slope_cartesian(n, m, self.X, self.Y)
        xs_pyt = xs_pyt * self.ap
        ys_pyt = ys_pyt * self.ap
        
        idl_filename = "zs_idl_{n:d}_{m:d}.npy".format(n=n,m=m)
        pyt_filename = "zs_pyt_{n:d}_{m:d}.npy".format(n=n,m=m)
        
        if not (np.allclose(xs_pyt, xs_idl, atol=1e-5) and np.allclose(ys_pyt, ys_idl, atol=1e-5)):
            np.save(idl_filename, np.dstack((xs_idl, ys_idl)))
            np.save(pyt_filename, np.dstack((xs_pyt, ys_pyt)))
        else:
            remove(idl_filename)
            remove(pyt_filename)
            
        x_gap = xs_idl[self.ap == 1] - xs_pyt[self.ap == 1]
        y_gap = ys_idl[self.ap == 1] - ys_pyt[self.ap == 1]
        
        npeq_(xs_idl[self.ap == 1], xs_pyt[self.ap == 1], "Zernike X-Slope Mismatch by {} +/- {} [{},{}]".format(
            np.mean(x_gap), np.std(x_gap), np.min(x_gap), np.max(x_gap)
        ))
        npeq_(ys_idl[self.ap == 1], ys_pyt[self.ap == 1], "Zernike Y-Slope Mismatch by {} +/- {} [{},{}]".format(
            np.mean(y_gap), np.std(y_gap), np.min(y_gap), np.max(y_gap)
        ))
>>>>>>> f6013cfd
    
    def test_zernike_focus(self):
        """zernike focus (2, 0)"""
        self.zernike_tests(2, 0)
        
    def test_zernike_astigmatism(self):
        """zernike astigmatism (2, +/- 2)"""
        self.zernike_tests(2, 2)
        self.zernike_tests(2, -2)
        
    def test_zernike_coma(self):
        """zernike coma (3, +/- 1)"""
        self.zernike_tests(3, 1)
        self.zernike_tests(3, -1)
        
    def test_zernike_tt(self):
        """zernike tip-tilt (1, +/- 1)"""
        self.zernike_tests(1, -1)
        self.zernike_tests(1, 1)
        
    def test_zernike_trefoil(self):
        """zernike trefoil (3, +/- 3)"""
        self.zernike_tests(3, 3)
        self.zernike_tests(3, -3)
        
    def test_zernike_slope_focus(self):
        """zernike slope focus (2, 0)"""
        self.zernike_slope_tests(2, 0)
    
    def test_zernike_slope_coma(self):
        """zernike slope coma (3, +/- 1)"""
        self.zernike_slope_tests(3, -1)
        self.zernike_slope_tests(3, 1)
    
    def test_zernike_slope_tt(self):
        """zernike slope tip-tilt (1, +/- 1)"""
        self.zernike_slope_tests(1, -1)
        self.zernike_slope_tests(1, 1)
    
    def test_zernike_slope_trefoil(self):
        """zernike slope trefoil (3, +/- 3)"""
        self.zernike_slope_tests(3, -3)
        self.zernike_slope_tests(3, 3)
        
    def test_zernike_slope_astigmatism(self):
        """zernike slope astigmatism (2, +/- 2)"""
        self.zernike_slope_tests(2, -2)
        self.zernike_slope_tests(2, 2)

        <|MERGE_RESOLUTION|>--- conflicted
+++ resolved
@@ -74,11 +74,6 @@
         gap[~np.isfinite(gap)] = 0.0
         npeq_(z_idl[self.ap == 1],z_pyt[self.ap == 1], "Zernike Mismatch by {} +/- {}, [{},{}]".format(
             np.mean(gap), np.std(gap), np.min(gap), np.max(gap)))
-<<<<<<< HEAD
-<<<<<<< Updated upstream
-=======
-=======
->>>>>>> f6013cfd
             
     @nt.nottest
     def zernike_slope_tests(self, n, m):
@@ -86,7 +81,6 @@
         zernike_args = self.circle_args
         zernike_args["n"] = n
         zernike_args["m"] = np.abs(m)
-<<<<<<< HEAD
         
         z_npy = zernike.zernike_cartesian(n, m, self.X + + 0.5/self.radius, self.Y + + 0.5/self.radius)
         ys_npy, xs_npy = np.gradient(z_npy)
@@ -116,42 +110,6 @@
         npeq_(ys_npy[self.ap == 1], ys_pyt[self.ap == 1], "Zernike Y-Slope Mismatch by {} +/- {} [{},{}]".format(
             np.mean(y_gap), np.std(y_gap), np.min(y_gap), np.max(y_gap), atol=0.1
         ))
->>>>>>> Stashed changes
-=======
-        self.IDL('z_s = zernikeslope({size}, {size}, {radius:d}, {n:d}, {m:d})'.format(**zernike_args))
-        self.IDL('x_s = real_part(z_s[0:39,*])')
-        self.IDL('y_s = real_part(z_s[40:79,*])')
-        # if m < 0:
-        #     ys_idl, xs_idl = self.IDL.x_s, self.IDL.y_s
-        # else:
-        xs_idl, ys_idl = self.IDL.x_s, self.IDL.y_s
-        xs_idl = xs_idl.T * self.ap
-        ys_idl = ys_idl.T * self.ap
-        
-        xs_pyt, ys_pyt = zernike.zernike_slope_cartesian(n, m, self.X, self.Y)
-        xs_pyt = xs_pyt * self.ap
-        ys_pyt = ys_pyt * self.ap
-        
-        idl_filename = "zs_idl_{n:d}_{m:d}.npy".format(n=n,m=m)
-        pyt_filename = "zs_pyt_{n:d}_{m:d}.npy".format(n=n,m=m)
-        
-        if not (np.allclose(xs_pyt, xs_idl, atol=1e-5) and np.allclose(ys_pyt, ys_idl, atol=1e-5)):
-            np.save(idl_filename, np.dstack((xs_idl, ys_idl)))
-            np.save(pyt_filename, np.dstack((xs_pyt, ys_pyt)))
-        else:
-            remove(idl_filename)
-            remove(pyt_filename)
-            
-        x_gap = xs_idl[self.ap == 1] - xs_pyt[self.ap == 1]
-        y_gap = ys_idl[self.ap == 1] - ys_pyt[self.ap == 1]
-        
-        npeq_(xs_idl[self.ap == 1], xs_pyt[self.ap == 1], "Zernike X-Slope Mismatch by {} +/- {} [{},{}]".format(
-            np.mean(x_gap), np.std(x_gap), np.min(x_gap), np.max(x_gap)
-        ))
-        npeq_(ys_idl[self.ap == 1], ys_pyt[self.ap == 1], "Zernike Y-Slope Mismatch by {} +/- {} [{},{}]".format(
-            np.mean(y_gap), np.std(y_gap), np.min(y_gap), np.max(y_gap)
-        ))
->>>>>>> f6013cfd
     
     def test_zernike_focus(self):
         """zernike focus (2, 0)"""
@@ -200,5 +158,4 @@
         """zernike slope astigmatism (2, +/- 2)"""
         self.zernike_slope_tests(2, -2)
         self.zernike_slope_tests(2, 2)
-
         